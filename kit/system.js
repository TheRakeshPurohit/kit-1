export let lock = async () => {
  return await applescript(
    String.raw`tell application "System Events" to keystroke "q" using {command down, control down}`
  )
}

export let sleep = async () => {
  return await applescript(
    String.raw`tell application "Finder" to sleep`
  )
}

<<<<<<< HEAD
export let shutdown = async () => {
  return await applescript(
    String.raw`tell application "Finder" to shut down`
=======
// Example: "AppleScript Editor", "Automator", "Finder", "LaunchBar"
// the quotes, comma and spacing are important
export let quitAllApps = async (appsToExclude = "") => {
  // Credit to clozach on StackOverflow: https://stackoverflow.com/a/44268337/3015595
  const excludeApps = appsToExclude ? `set exclusions to ${appsToExclude}` : ""

  return await applescript(
    String.raw`
      -- get list of open apps
      tell application "System Events"
        set allApps to displayed name of (every process whose background only is false) as list
      end tell

      -- leave some apps open
      ${excludeApps}

      -- quit each app
      repeat with thisApp in allApps
        set thisApp to thisApp as text
        if thisApp is not in exclusions then
          tell application thisApp to quit
        end if
      end repeat
    `
>>>>>>> d33a8b70
  )
}<|MERGE_RESOLUTION|>--- conflicted
+++ resolved
@@ -10,11 +10,13 @@
   )
 }
 
-<<<<<<< HEAD
+
 export let shutdown = async () => {
   return await applescript(
     String.raw`tell application "Finder" to shut down`
-=======
+  )
+}
+
 // Example: "AppleScript Editor", "Automator", "Finder", "LaunchBar"
 // the quotes, comma and spacing are important
 export let quitAllApps = async (appsToExclude = "") => {
@@ -39,6 +41,5 @@
         end if
       end repeat
     `
->>>>>>> d33a8b70
   )
 }